--- conflicted
+++ resolved
@@ -443,10 +443,7 @@
 	S s = S(42, [S(1), S(2)], ["apple":"fruit", "pizza":"vegetable"], En.two);
 	auto s2 = jsonParse!S(toJson(s));
 	// assert(s == s2); // Issue 3789
-<<<<<<< HEAD
 	assert(s.i == s2.i && s.arr == s2.arr && s.dic == s2.dic && s.en == En.two);
-=======
-	assert(s.i == s2.i && s.arr == s2.arr && s.dic == s2.dic);
 }
 
 unittest
@@ -460,5 +457,4 @@
 	auto barFoo = bar2.foo;
 	assert(barFoo.i == foo.i && barFoo.arr == foo.arr && barFoo.dic == foo.dic);
 	assert(bar2.i == typeof(Bar.i).init && bar2.arr == bar.arr && bar2.dic == typeof(Bar.dic).init);
->>>>>>> 958b60d6
 }